--- conflicted
+++ resolved
@@ -1,15 +1,15 @@
-wb-mqtt-snmp (1.3.2) stable; urgency=medium
+wb-mqtt-snmp (1.3.3) stable; urgency=medium
 
-<<<<<<< HEAD
   * Cleanup topics on service stop
   * Add -profile flag to enable profiling with pprof
 
- -- Nikolay Korotkiy <nikolay.korotkiy@wirenboard.com>  Wed, 17 Jul 2024 11:31:00 +0400
-=======
+ -- Nikolay Korotkiy <nikolay.korotkiy@wirenboard.com>  Wed, 09 Aug 2024 11:31:00 +0400
+
+wb-mqtt-snmp (1.3.2) stable; urgency=medium
+
   * Schema: add missed units, disable Edit JSON
 
  -- Nikolay Korotkiy <nikolay.korotkiy@wirenboard.com>  Thu, 08 Aug 2024 17:31:00 +0400
->>>>>>> b8cf86a6
 
 wb-mqtt-snmp (1.3.1) stable; urgency=medium
 
